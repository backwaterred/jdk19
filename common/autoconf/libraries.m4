#
# Copyright (c) 2011, 2012, Oracle and/or its affiliates. All rights reserved.
# DO NOT ALTER OR REMOVE COPYRIGHT NOTICES OR THIS FILE HEADER.
#
# This code is free software; you can redistribute it and/or modify it
# under the terms of the GNU General Public License version 2 only, as
# published by the Free Software Foundation.  Oracle designates this
# particular file as subject to the "Classpath" exception as provided
# by Oracle in the LICENSE file that accompanied this code.
#
# This code is distributed in the hope that it will be useful, but WITHOUT
# ANY WARRANTY; without even the implied warranty of MERCHANTABILITY or
# FITNESS FOR A PARTICULAR PURPOSE.  See the GNU General Public License
# version 2 for more details (a copy is included in the LICENSE file that
# accompanied this code).
#
# You should have received a copy of the GNU General Public License version
# 2 along with this work; if not, write to the Free Software Foundation,
# Inc., 51 Franklin St, Fifth Floor, Boston, MA 02110-1301 USA.
#
# Please contact Oracle, 500 Oracle Parkway, Redwood Shores, CA 94065 USA
# or visit www.oracle.com if you need additional information or have any
# questions.
#

AC_DEFUN_ONCE([LIB_SETUP_INIT],
[

  ###############################################################################
  #
  # OS specific settings that we never will need to probe.
  #
  if test "x$OPENJDK_TARGET_OS" = xlinux; then
    AC_MSG_CHECKING([what is not needed on Linux?])
    PULSE_NOT_NEEDED=yes
    AC_MSG_RESULT([pulse])
  fi

  if test "x$OPENJDK_TARGET_OS" = xsolaris; then
    AC_MSG_CHECKING([what is not needed on Solaris?])
    ALSA_NOT_NEEDED=yes
    PULSE_NOT_NEEDED=yes
    AC_MSG_RESULT([alsa pulse])
  fi

<<<<<<< HEAD
if test "x$OPENJDK_TARGET_OS" = xaix; then
    AC_MSG_CHECKING([what is not needed on AIX?])
    ALSA_NOT_NEEDED=yes
    PULSE_NOT_NEEDED=yes
    AC_MSG_RESULT([alsa pulse])
fi


if test "x$OPENJDK_TARGET_OS" = xwindows; then
=======
  if test "x$OPENJDK_TARGET_OS" = xwindows; then
>>>>>>> 805a34cc
    AC_MSG_CHECKING([what is not needed on Windows?])
    CUPS_NOT_NEEDED=yes
    ALSA_NOT_NEEDED=yes
    PULSE_NOT_NEEDED=yes
    X11_NOT_NEEDED=yes
    AC_MSG_RESULT([alsa cups pulse x11])
  fi

  if test "x$OPENJDK_TARGET_OS" = xmacosx; then
    AC_MSG_CHECKING([what is not needed on MacOSX?])
    ALSA_NOT_NEEDED=yes
    PULSE_NOT_NEEDED=yes
    X11_NOT_NEEDED=yes
    # If the java runtime framework is disabled, then we need X11.
    # This will be adjusted below.
    AC_MSG_RESULT([alsa pulse x11])
  fi

  if test "x$OPENJDK_TARGET_OS" = xbsd; then
    AC_MSG_CHECKING([what is not needed on bsd?])
    ALSA_NOT_NEEDED=yes
    AC_MSG_RESULT([alsa])
  fi

  if test "x$OPENJDK" = "xfalse"; then
    FREETYPE_NOT_NEEDED=yes
  fi

  if test "x$SUPPORT_HEADFUL" = xno; then
    X11_NOT_NEEDED=yes
  fi

  ###############################################################################
  #
  # Check for MacOSX support for OpenJDK.
  #

  BASIC_DEPRECATED_ARG_ENABLE(macosx-runtime-support, macosx_runtime_support)

  AC_MSG_CHECKING([for Mac OS X Java Framework])
  if test -f /System/Library/Frameworks/JavaVM.framework/Frameworks/JavaRuntimeSupport.framework/Headers/JavaRuntimeSupport.h; then
    AC_MSG_RESULT([/System/Library/Frameworks/JavaVM.framework])
  else
    AC_MSG_RESULT([no])
  fi
])

AC_DEFUN_ONCE([LIB_SETUP_X11],
[

  ###############################################################################
  #
  # Check for X Windows
  #

  # Check if the user has specified sysroot, but not --x-includes or --x-libraries.
  # Make a simple check for the libraries at the sysroot, and setup --x-includes and
  # --x-libraries for the sysroot, if that seems to be correct.
  if test "x$SYS_ROOT" != "x/"; then
    if test "x$x_includes" = xNONE; then
      if test -f "$SYS_ROOT/usr/X11R6/include/X11/Xlib.h"; then
        x_includes="$SYS_ROOT/usr/X11R6/include"
      elif test -f "$SYS_ROOT/usr/include/X11/Xlib.h"; then
        x_includes="$SYS_ROOT/usr/include"
      fi
    fi
    if test "x$x_libraries" = xNONE; then
      if test -f "$SYS_ROOT/usr/X11R6/lib/libX11.so"; then
        x_libraries="$SYS_ROOT/usr/X11R6/lib"
      elif test "$SYS_ROOT/usr/lib64/libX11.so" && test "x$OPENJDK_TARGET_CPU_BITS" = x64; then
        x_libraries="$SYS_ROOT/usr/lib64"
      elif test -f "$SYS_ROOT/usr/lib/libX11.so"; then
        x_libraries="$SYS_ROOT/usr/lib"
      fi
    fi
  fi

  # Now let autoconf do it's magic
  AC_PATH_X
  AC_PATH_XTRA

  # AC_PATH_XTRA creates X_LIBS and sometimes adds -R flags. When cross compiling
  # this doesn't make sense so we remove it.
  if test "x$COMPILE_TYPE" = xcross; then
    X_LIBS=`$ECHO $X_LIBS | $SED 's/-R \{0,1\}[[^ ]]*//g'`
  fi

  if test "x$no_x" = xyes && test "x$X11_NOT_NEEDED" != xyes; then
    HELP_MSG_MISSING_DEPENDENCY([x11])
    AC_MSG_ERROR([Could not find X11 libraries. $HELP_MSG])
  fi

  if test "x$OPENJDK_TARGET_OS" = xsolaris; then
    OPENWIN_HOME="/usr/openwin"
  fi
  AC_SUBST(OPENWIN_HOME)


  #
  # Weird Sol10 something check...TODO change to try compile
  #
  if test "x${OPENJDK_TARGET_OS}" = xsolaris; then
    if test "`uname -r`" = "5.10"; then
      if test "`${EGREP} -c XLinearGradient ${OPENWIN_HOME}/share/include/X11/extensions/Xrender.h`" = "0"; then
        X_CFLAGS="${X_CFLAGS} -DSOLARIS10_NO_XRENDER_STRUCTS"
      fi
    fi
  fi

  AC_LANG_PUSH(C)
  OLD_CFLAGS="$CFLAGS"
  CFLAGS="$CFLAGS $X_CFLAGS"

  # Need to include Xlib.h and Xutil.h to avoid "present but cannot be compiled" warnings on Solaris 10
  AC_CHECK_HEADERS([X11/extensions/shape.h X11/extensions/Xrender.h X11/extensions/XTest.h X11/Intrinsic.h],
      [X11_A_OK=yes],
      [X11_A_OK=no; break],
      [
        # include <X11/Xlib.h>
        # include <X11/Xutil.h>
      ]
  )

  CFLAGS="$OLD_CFLAGS"
  AC_LANG_POP(C)

  if test "x$X11_A_OK" = xno && test "x$X11_NOT_NEEDED" != xyes; then
    HELP_MSG_MISSING_DEPENDENCY([x11])
    AC_MSG_ERROR([Could not find all X11 headers (shape.h Xrender.h XTest.h Intrinsic.h). $HELP_MSG])
  fi

  AC_SUBST(X_CFLAGS)
  AC_SUBST(X_LIBS)
])

AC_DEFUN_ONCE([LIB_SETUP_CUPS],
[

  ###############################################################################
  #
  # The common unix printing system cups is used to print from java.
  #
  AC_ARG_WITH(cups, [AS_HELP_STRING([--with-cups],
      [specify prefix directory for the cups package
      (expecting the headers under PATH/include)])])
  AC_ARG_WITH(cups-include, [AS_HELP_STRING([--with-cups-include],
      [specify directory for the cups include files])])

  if test "x$CUPS_NOT_NEEDED" = xyes; then
    if test "x${with_cups}" != x || test "x${with_cups_include}" != x; then
      AC_MSG_WARN([cups not used, so --with-cups is ignored])
    fi
    CUPS_CFLAGS=
  else
    CUPS_FOUND=no

    if test "x${with_cups}" = xno || test "x${with_cups_include}" = xno; then
      AC_MSG_ERROR([It is not possible to disable the use of cups. Remove the --without-cups option.])
    fi

    if test "x${with_cups}" != x; then
      CUPS_CFLAGS="-I${with_cups}/include"
      CUPS_FOUND=yes
    fi
    if test "x${with_cups_include}" != x; then
      CUPS_CFLAGS="-I${with_cups_include}"
      CUPS_FOUND=yes
    fi
    if test "x$CUPS_FOUND" = xno; then
      BDEPS_CHECK_MODULE(CUPS, cups, xxx, [CUPS_FOUND=yes])
    fi
    if test "x$CUPS_FOUND" = xno; then
      # Are the cups headers installed in the default /usr/include location?
      AC_CHECK_HEADERS([cups/cups.h cups/ppd.h],
          [
            CUPS_FOUND=yes
            CUPS_CFLAGS=
            DEFAULT_CUPS=yes
          ]
      )
    fi
    if test "x$CUPS_FOUND" = xno; then
      # Getting nervous now? Lets poke around for standard Solaris third-party
      # package installation locations.
      AC_MSG_CHECKING([for cups headers])
      if test -s /opt/sfw/cups/include/cups/cups.h; then
        # An SFW package seems to be installed!
        CUPS_FOUND=yes
        CUPS_CFLAGS="-I/opt/sfw/cups/include"
      elif test -s /opt/csw/include/cups/cups.h; then
        # A CSW package seems to be installed!
        CUPS_FOUND=yes
        CUPS_CFLAGS="-I/opt/csw/include"
      fi
      AC_MSG_RESULT([$CUPS_FOUND])
    fi
    if test "x$CUPS_FOUND" = xno; then
      HELP_MSG_MISSING_DEPENDENCY([cups])
      AC_MSG_ERROR([Could not find cups! $HELP_MSG ])
    fi
  fi

  AC_SUBST(CUPS_CFLAGS)

])

AC_DEFUN([LIB_CHECK_POTENTIAL_FREETYPE],
[
  POTENTIAL_FREETYPE_INCLUDE_PATH="$1"
  POTENTIAL_FREETYPE_LIB_PATH="$2"
  METHOD="$3"
  
  # First check if the files exists.
  if test -s "$POTENTIAL_FREETYPE_INCLUDE_PATH/ft2build.h"; then
    # We found an arbitrary include file. That's a good sign.
    AC_MSG_NOTICE([Found freetype include files at $POTENTIAL_FREETYPE_INCLUDE_PATH using $METHOD])
    FOUND_FREETYPE=yes

    FREETYPE_LIB_NAME="${LIBRARY_PREFIX}freetype${SHARED_LIBRARY_SUFFIX}"
    if ! test -s "$POTENTIAL_FREETYPE_LIB_PATH/$FREETYPE_LIB_NAME"; then
      AC_MSG_NOTICE([Could not find $POTENTIAL_FREETYPE_LIB_PATH/$FREETYPE_LIB_NAME. Ignoring location.])
      FOUND_FREETYPE=no
    else
      if test "x$OPENJDK_TARGET_OS" = xwindows; then
        # On Windows, we will need both .lib and .dll file.
        if ! test -s "$POTENTIAL_FREETYPE_LIB_PATH/freetype.lib"; then
          AC_MSG_NOTICE([Could not find $POTENTIAL_FREETYPE_LIB_PATH/freetype.lib. Ignoring location.])
          FOUND_FREETYPE=no
        fi
      elif test "x$OPENJDK_TARGET_OS" = xsolaris && test "x$OPENJDK_TARGET_CPU" = xx86_64 && test -s "$POTENTIAL_FREETYPE_LIB_PATH/amd64/$FREETYPE_LIB_NAME"; then
        # On solaris-x86_86, default is (normally) PATH/lib/amd64. Update our guess!
        POTENTIAL_FREETYPE_LIB_PATH="$POTENTIAL_FREETYPE_LIB_PATH/amd64"
      fi
    fi
  fi

  if test "x$FOUND_FREETYPE" = xyes; then
    BASIC_FIXUP_PATH(POTENTIAL_FREETYPE_INCLUDE_PATH)
    BASIC_FIXUP_PATH(POTENTIAL_FREETYPE_LIB_PATH)

    FREETYPE_INCLUDE_PATH="$POTENTIAL_FREETYPE_INCLUDE_PATH"
    AC_MSG_CHECKING([for freetype includes])
    AC_MSG_RESULT([$FREETYPE_INCLUDE_PATH])
    FREETYPE_LIB_PATH="$POTENTIAL_FREETYPE_LIB_PATH"
    AC_MSG_CHECKING([for freetype libraries])
    AC_MSG_RESULT([$FREETYPE_LIB_PATH])
  fi
])

AC_DEFUN_ONCE([LIB_SETUP_FREETYPE],
[

  ###############################################################################
  #
  # The ubiquitous freetype library is used to render fonts.
  #
  AC_ARG_WITH(freetype, [AS_HELP_STRING([--with-freetype],
      [specify prefix directory for the freetype package
      (expecting the libraries under PATH/lib and the headers under PATH/include)])])
  AC_ARG_WITH(freetype-include, [AS_HELP_STRING([--with-freetype-include],
      [specify directory for the freetype include files])])
  AC_ARG_WITH(freetype-lib, [AS_HELP_STRING([--with-freetype-lib],
      [specify directory for the freetype library])])
  AC_ARG_ENABLE(freetype-bundling, [AS_HELP_STRING([--disable-freetype-bundling],
      [disable bundling of the freetype library with the build result @<:@enabled on Windows or when using --with-freetype, disabled otherwise@:>@])])

  FREETYPE_CFLAGS=
  FREETYPE_LIBS=
  FREETYPE_BUNDLE_LIB_PATH=

  if test "x$FREETYPE_NOT_NEEDED" = xyes; then
    if test "x$with_freetype" != x || test "x$with_freetype_include" != x || test "x$with_freetype_lib" != x; then
      AC_MSG_WARN([freetype not used, so --with-freetype is ignored])
    fi
    if test "x$enable_freetype_bundling" != x; then
      AC_MSG_WARN([freetype not used, so --enable-freetype-bundling is ignored])
    fi
  else
    # freetype is needed to build; go get it!

    BUNDLE_FREETYPE="$enable_freetype_bundling"

    if test "x$with_freetype" != x || test "x$with_freetype_include" != x || test "x$with_freetype_lib" != x; then
      # User has specified settings

      if test "x$BUNDLE_FREETYPE" = x; then
        # If not specified, default is to bundle freetype
        BUNDLE_FREETYPE=yes
      fi
      
      if test "x$with_freetype" != x; then
        POTENTIAL_FREETYPE_INCLUDE_PATH="$with_freetype/include"
        POTENTIAL_FREETYPE_LIB_PATH="$with_freetype/lib"
      fi
      
      # Allow --with-freetype-lib and --with-freetype-include to override
      if test "x$with_freetype_include" != x; then
        POTENTIAL_FREETYPE_INCLUDE_PATH="$with_freetype_include"
      fi
      if test "x$with_freetype_lib" != x; then
        POTENTIAL_FREETYPE_LIB_PATH="$with_freetype_lib"
      fi

      if test "x$POTENTIAL_FREETYPE_INCLUDE_PATH" != x && test "x$POTENTIAL_FREETYPE_LIB_PATH" != x; then
        # Okay, we got it. Check that it works.
        LIB_CHECK_POTENTIAL_FREETYPE($POTENTIAL_FREETYPE_INCLUDE_PATH, $POTENTIAL_FREETYPE_LIB_PATH, [--with-freetype])
        if test "x$FOUND_FREETYPE" != xyes; then
          AC_MSG_ERROR([Can not find or use freetype at location given by --with-freetype])
        fi
      else
        # User specified only one of lib or include. This is an error.
        if test "x$POTENTIAL_FREETYPE_INCLUDE_PATH" = x ; then
          AC_MSG_NOTICE([User specified --with-freetype-lib but not --with-freetype-include])
          AC_MSG_ERROR([Need both freetype lib and include paths. Consider using --with-freetype instead.])
        else
          AC_MSG_NOTICE([User specified --with-freetype-include but not --with-freetype-lib])
          AC_MSG_ERROR([Need both freetype lib and include paths. Consider using --with-freetype instead.])
        fi
      fi
    else
      # User did not specify settings, but we need freetype. Try to locate it.

      if test "x$BUNDLE_FREETYPE" = x; then
        # If not specified, default is to bundle freetype only on windows
        if test "x$OPENJDK_TARGET_OS" = xwindows; then
          BUNDLE_FREETYPE=yes
        else
          BUNDLE_FREETYPE=no
        fi
      fi

      if test "x$FOUND_FREETYPE" != xyes; then
        # Check builddeps
        BDEPS_CHECK_MODULE(FREETYPE, freetype2, xxx, [FOUND_FREETYPE=yes], [FOUND_FREETYPE=no])
        # BDEPS_CHECK_MODULE will set FREETYPE_CFLAGS and _LIBS, but we don't get a lib path for bundling.
        if test "x$FOUND_FREETYPE" = xyes; then
          if test "x$BUNDLE_FREETYPE" = xyes; then
            AC_MSG_NOTICE([Found freetype using builddeps, but ignoring since we can not bundle that])
            FOUND_FREETYPE=no
          else
            AC_MSG_CHECKING([for freetype])
            AC_MSG_RESULT([yes (using builddeps)])
          fi
        fi
      fi

      if test "x$FOUND_FREETYPE" != xyes; then
        # Check modules using pkg-config, but only if we have it (ugly output results otherwise)
        if test "x$PKG_CONFIG" != x; then
          PKG_CHECK_MODULES(FREETYPE, freetype2, [FOUND_FREETYPE=yes], [FOUND_FREETYPE=no])
          if test "x$FOUND_FREETYPE" = xyes; then
            # On solaris, pkg_check adds -lz to freetype libs, which isn't necessary for us.
            FREETYPE_LIBS=`$ECHO $FREETYPE_LIBS | $SED 's/-lz//g'`
            # 64-bit libs for Solaris x86 are installed in the amd64 subdirectory, change lib to lib/amd64
            if test "x$OPENJDK_TARGET_OS" = xsolaris && test "x$OPENJDK_TARGET_CPU" = xx86_64; then
              FREETYPE_LIBS=`$ECHO $FREETYPE_LIBS | $SED 's?/lib?/lib/amd64?g'`
            fi
            # BDEPS_CHECK_MODULE will set FREETYPE_CFLAGS and _LIBS, but we don't get a lib path for bundling.
            if test "x$BUNDLE_FREETYPE" = xyes; then
              AC_MSG_NOTICE([Found freetype using pkg-config, but ignoring since we can not bundle that])
              FOUND_FREETYPE=no
            else
              AC_MSG_CHECKING([for freetype])
              AC_MSG_RESULT([yes (using pkg-config)])
            fi
          fi
        fi
      fi

      if test "x$FOUND_FREETYPE" != xyes; then
        # Check in well-known locations
        if test "x$OPENJDK_TARGET_OS" = xwindows; then
          FREETYPE_BASE_DIR="$PROGRAMFILES/GnuWin32"
          BASIC_WINDOWS_REWRITE_AS_UNIX_PATH(FREETYPE_BASE_DIR)
          LIB_CHECK_POTENTIAL_FREETYPE([$FREETYPE_BASE_DIR/include], [$FREETYPE_BASE_DIR/lib], [well-known location])
          if test "x$FOUND_FREETYPE" != xyes; then
            FREETYPE_BASE_DIR="$ProgramW6432/GnuWin32"
            BASIC_WINDOWS_REWRITE_AS_UNIX_PATH(FREETYPE_BASE_DIR)
            LIB_CHECK_POTENTIAL_FREETYPE([$FREETYPE_BASE_DIR/include], [$FREETYPE_BASE_DIR/lib], [well-known location])
          fi
        else
          if test "x$SYS_ROOT" = "x/"; then
            FREETYPE_ROOT=
          else
            FREETYPE_ROOT="$SYS_ROOT"
          fi
          FREETYPE_BASE_DIR="$FREETYPE_ROOT/usr"
          LIB_CHECK_POTENTIAL_FREETYPE([$FREETYPE_BASE_DIR/include], [$FREETYPE_BASE_DIR/lib], [well-known location])

          if test "x$FOUND_FREETYPE" != xyes; then
            FREETYPE_BASE_DIR="$FREETYPE_ROOT/usr/X11"
            LIB_CHECK_POTENTIAL_FREETYPE([$FREETYPE_BASE_DIR/include], [$FREETYPE_BASE_DIR/lib], [well-known location])
          fi

          if test "x$FOUND_FREETYPE" != xyes; then
            FREETYPE_BASE_DIR="$FREETYPE_ROOT/usr"
            if test "x$OPENJDK_TARGET_CPU_BITS" = x64; then
              LIB_CHECK_POTENTIAL_FREETYPE([$FREETYPE_BASE_DIR/include], [$FREETYPE_BASE_DIR/lib/x86_64-linux-gnu], [well-known location])
            else
              LIB_CHECK_POTENTIAL_FREETYPE([$FREETYPE_BASE_DIR/include], [$FREETYPE_BASE_DIR/lib/i386-linux-gnu], [well-known location])
              if test "x$FOUND_FREETYPE" != xyes; then
                LIB_CHECK_POTENTIAL_FREETYPE([$FREETYPE_BASE_DIR/include], [$FREETYPE_BASE_DIR/lib32], [well-known location])
              fi
            fi
          fi
        fi
      fi # end check in well-known locations

      if test "x$FOUND_FREETYPE" != xyes; then
        HELP_MSG_MISSING_DEPENDENCY([freetype])
        AC_MSG_ERROR([Could not find freetype! $HELP_MSG ])
      fi
    fi # end user specified settings

    # Set FREETYPE_CFLAGS, _LIBS and _LIB_PATH from include and lib dir.
    if test "x$FREETYPE_CFLAGS" = x; then
      BASIC_FIXUP_PATH(FREETYPE_INCLUDE_PATH)
      if test -d $FREETYPE_INCLUDE_PATH/freetype2/freetype; then
        FREETYPE_CFLAGS="-I$FREETYPE_INCLUDE_PATH/freetype2 -I$FREETYPE_INCLUDE_PATH"
      else
        FREETYPE_CFLAGS="-I$FREETYPE_INCLUDE_PATH"
      fi
    fi
    
    if test "x$FREETYPE_LIBS" = x; then
      BASIC_FIXUP_PATH(FREETYPE_LIB_PATH)
      if test "x$OPENJDK_TARGET_OS" = xwindows; then
        FREETYPE_LIBS="$FREETYPE_LIB_PATH/freetype.lib"
      else
        FREETYPE_LIBS="-L$FREETYPE_LIB_PATH -lfreetype"
      fi
    fi

    # Try to compile it
    AC_MSG_CHECKING([if we can compile and link with freetype])
    AC_LANG_PUSH(C++)
    PREV_CXXCFLAGS="$CXXFLAGS"
    PREV_LIBS="$LIBS"
    PREV_CXX="$CXX"
    CXXFLAGS="$CXXFLAGS $FREETYPE_CFLAGS" 
    LIBS="$LIBS $FREETYPE_LIBS"
    CXX="$FIXPATH $CXX"
    AC_LINK_IFELSE([AC_LANG_SOURCE([[
          #include<ft2build.h>
          #include FT_FREETYPE_H
          int main () {
            FT_Init_FreeType(NULL);
            return 0;
          }
        ]])],
        [
          AC_MSG_RESULT([yes])
        ],
        [
          AC_MSG_RESULT([no])
          AC_MSG_NOTICE([Could not compile and link with freetype. This might be a 32/64-bit mismatch.])
          AC_MSG_NOTICE([Using FREETYPE_CFLAGS=$FREETYPE_CFLAGS and FREETYPE_LIBS=$FREETYPE_LIBS])
          
          HELP_MSG_MISSING_DEPENDENCY([freetype])
          
          AC_MSG_ERROR([Can not continue without freetype. $HELP_MSG])
        ]
    )
    CXXCFLAGS="$PREV_CXXFLAGS"
    LIBS="$PREV_LIBS"
    CXX="$PREV_CXX"
    AC_LANG_POP(C++)

    AC_MSG_CHECKING([if we should bundle freetype])
    if test "x$BUNDLE_FREETYPE" = xyes; then
      FREETYPE_BUNDLE_LIB_PATH="$FREETYPE_LIB_PATH"
    fi
    AC_MSG_RESULT([$BUNDLE_FREETYPE])

  fi # end freetype needed

  AC_SUBST(FREETYPE_BUNDLE_LIB_PATH)
  AC_SUBST(FREETYPE_CFLAGS)
  AC_SUBST(FREETYPE_LIBS)
])

AC_DEFUN_ONCE([LIB_SETUP_ALSA],
[

  ###############################################################################
  #
  # Check for alsa headers and libraries. Used on Linux/GNU systems.
  #
  AC_ARG_WITH(alsa, [AS_HELP_STRING([--with-alsa],
      [specify prefix directory for the alsa package
      (expecting the libraries under PATH/lib and the headers under PATH/include)])])
  AC_ARG_WITH(alsa-include, [AS_HELP_STRING([--with-alsa-include],
      [specify directory for the alsa include files])])
  AC_ARG_WITH(alsa-lib, [AS_HELP_STRING([--with-alsa-lib],
      [specify directory for the alsa library])])

  if test "x$ALSA_NOT_NEEDED" = xyes; then
    if test "x${with_alsa}" != x || test "x${with_alsa_include}" != x || test "x${with_alsa_lib}" != x; then
      AC_MSG_WARN([alsa not used, so --with-alsa is ignored])
    fi
    ALSA_CFLAGS=
    ALSA_LIBS=
  else
    ALSA_FOUND=no

    if test "x${with_alsa}" = xno || test "x${with_alsa_include}" = xno || test "x${with_alsa_lib}" = xno; then
      AC_MSG_ERROR([It is not possible to disable the use of alsa. Remove the --without-alsa option.])
    fi

    if test "x${with_alsa}" != x; then
      ALSA_LIBS="-L${with_alsa}/lib -lalsa"
      ALSA_CFLAGS="-I${with_alsa}/include"
      ALSA_FOUND=yes
    fi
    if test "x${with_alsa_include}" != x; then
      ALSA_CFLAGS="-I${with_alsa_include}"
      ALSA_FOUND=yes
    fi
    if test "x${with_alsa_lib}" != x; then
      ALSA_LIBS="-L${with_alsa_lib} -lalsa"
      ALSA_FOUND=yes
    fi
    if test "x$ALSA_FOUND" = xno; then
      BDEPS_CHECK_MODULE(ALSA, alsa, xxx, [ALSA_FOUND=yes], [ALSA_FOUND=no])
    fi
    if test "x$ALSA_FOUND" = xno; then
      PKG_CHECK_MODULES(ALSA, alsa, [ALSA_FOUND=yes], [ALSA_FOUND=no])
    fi
    if test "x$ALSA_FOUND" = xno; then
      AC_CHECK_HEADERS([alsa/asoundlib.h],
          [
            ALSA_FOUND=yes
            ALSA_CFLAGS=-Iignoreme
            ALSA_LIBS=-lasound
            DEFAULT_ALSA=yes
          ],
          [ALSA_FOUND=no])
    fi
    if test "x$ALSA_FOUND" = xno; then
      HELP_MSG_MISSING_DEPENDENCY([alsa])
      AC_MSG_ERROR([Could not find alsa! $HELP_MSG ])
    fi
  fi

  AC_SUBST(ALSA_CFLAGS)
  AC_SUBST(ALSA_LIBS)
])

AC_DEFUN_ONCE([LIB_SETUP_MISC_LIBS],
[

  ###############################################################################
  #
  # Check for the jpeg library
  #

  USE_EXTERNAL_LIBJPEG=true
  AC_CHECK_LIB(jpeg, main, [],
      [ USE_EXTERNAL_LIBJPEG=false
      AC_MSG_NOTICE([Will use jpeg decoder bundled with the OpenJDK source])
  ])
  AC_SUBST(USE_EXTERNAL_LIBJPEG)

  ###############################################################################
  #
  # Check for the gif library
  #

  AC_ARG_WITH(giflib, [AS_HELP_STRING([--with-giflib],
      [use giflib from build system or OpenJDK source (system, bundled) @<:@bundled@:>@])])


  AC_MSG_CHECKING([for which giflib to use])

  # default is bundled
  DEFAULT_GIFLIB=bundled

  #
  # if user didn't specify, use DEFAULT_GIFLIB
  #
  if test "x${with_giflib}" = "x"; then
    with_giflib=${DEFAULT_GIFLIB}
  fi

  AC_MSG_RESULT(${with_giflib})

  if test "x${with_giflib}" = "xbundled"; then
    USE_EXTERNAL_LIBGIF=false
  elif test "x${with_giflib}" = "xsystem"; then
    AC_CHECK_HEADER(gif_lib.h, [],
        [ AC_MSG_ERROR([--with-giflib=system specified, but gif_lib.h not found!])])
    AC_CHECK_LIB(gif, DGifGetCode, [],
        [ AC_MSG_ERROR([--with-giflib=system specified, but no giflib found!])])

    USE_EXTERNAL_LIBGIF=true
  else
    AC_MSG_ERROR([Invalid value of --with-giflib: ${with_giflib}, use 'system' or 'bundled'])
  fi
  AC_SUBST(USE_EXTERNAL_LIBGIF)

  ###############################################################################
  #
  # Check for the zlib library
  #

  AC_ARG_WITH(zlib, [AS_HELP_STRING([--with-zlib],
      [use zlib from build system or OpenJDK source (system, bundled) @<:@bundled@:>@])])

  AC_CHECK_LIB(z, compress,
      [ ZLIB_FOUND=yes ],
      [ ZLIB_FOUND=no ])

  AC_MSG_CHECKING([for which zlib to use])

  DEFAULT_ZLIB=bundled
  if test "x$OPENJDK_TARGET_OS" = xmacosx; then
    #
    # On macosx default is system...on others default is
    #
    DEFAULT_ZLIB=system
  fi

  if test "x${ZLIB_FOUND}" != "xyes"; then
    #
    # If we don't find any system...set default to bundled
    #
    DEFAULT_ZLIB=bundled
  fi

  #
  # If user didn't specify, use DEFAULT_ZLIB
  #
  if test "x${with_zlib}" = "x"; then
    with_zlib=${DEFAULT_ZLIB}
  fi

  if test "x${with_zlib}" = "xbundled"; then
    USE_EXTERNAL_LIBZ=false
    AC_MSG_RESULT([bundled])
  elif test "x${with_zlib}" = "xsystem"; then
    if test "x${ZLIB_FOUND}" = "xyes"; then
      USE_EXTERNAL_LIBZ=true
      AC_MSG_RESULT([system])
    else
      AC_MSG_RESULT([system not found])
      AC_MSG_ERROR([--with-zlib=system specified, but no zlib found!])
    fi
  else
    AC_MSG_ERROR([Invalid value for --with-zlib: ${with_zlib}, use 'system' or 'bundled'])
  fi

  AC_SUBST(USE_EXTERNAL_LIBZ)

  ###############################################################################
  LIBZIP_CAN_USE_MMAP=true

  AC_SUBST(LIBZIP_CAN_USE_MMAP)

  ###############################################################################
  #
  # Check if altzone exists in time.h
  #

  AC_LINK_IFELSE([AC_LANG_PROGRAM([#include <time.h>], [return (int)altzone;])],
      [has_altzone=yes],
      [has_altzone=no])
  if test "x$has_altzone" = xyes; then
    AC_DEFINE([HAVE_ALTZONE], 1, [Define if you have the external 'altzone' variable in time.h])
  fi

  ###############################################################################
  #
  # Check the maths library
  #

  AC_CHECK_LIB(m, cos, [],
      [
        AC_MSG_NOTICE([Maths library was not found])
      ]
  )
  AC_SUBST(LIBM)

  ###############################################################################
  #
  # Check for libdl.so

  save_LIBS="$LIBS"
  LIBS=""
  AC_CHECK_LIB(dl,dlopen)
  LIBDL="$LIBS"
  AC_SUBST(LIBDL)
  LIBS="$save_LIBS"
])

AC_DEFUN_ONCE([LIB_SETUP_STATIC_LINK_LIBSTDCPP],
[
  ###############################################################################
  #
  # statically link libstdc++ before C++ ABI is stablized on Linux unless
  # dynamic build is configured on command line.
  #
  AC_ARG_WITH([stdc++lib], [AS_HELP_STRING([--with-stdc++lib=<static>,<dynamic>,<default>],
      [force linking of the C++ runtime on Linux to either static or dynamic, default is static with dynamic as fallback])],
      [
        if test "x$with_stdc__lib" != xdynamic && test "x$with_stdc__lib" != xstatic \
                && test "x$with_stdc__lib" != xdefault; then
          AC_MSG_ERROR([Bad parameter value --with-stdc++lib=$with_stdc__lib!])
        fi
      ],
      [with_stdc__lib=default]
  )

  if test "x$OPENJDK_TARGET_OS" = xlinux; then
    # Test if -lstdc++ works.
    AC_MSG_CHECKING([if dynamic link of stdc++ is possible])
    AC_LANG_PUSH(C++)
    OLD_CXXFLAGS="$CXXFLAGS"
    CXXFLAGS="$CXXFLAGS -lstdc++"
    AC_LINK_IFELSE([AC_LANG_PROGRAM([], [return 0;])],
        [has_dynamic_libstdcxx=yes],
        [has_dynamic_libstdcxx=no])
    CXXFLAGS="$OLD_CXXFLAGS"
    AC_LANG_POP(C++)
    AC_MSG_RESULT([$has_dynamic_libstdcxx])

    # Test if stdc++ can be linked statically.
    AC_MSG_CHECKING([if static link of stdc++ is possible])
    STATIC_STDCXX_FLAGS="-Wl,-Bstatic -lstdc++ -lgcc -Wl,-Bdynamic"
    AC_LANG_PUSH(C++)
    OLD_LIBS="$LIBS"
    OLD_CXX="$CXX"
    LIBS="$STATIC_STDCXX_FLAGS"
    CXX="$CC"
    AC_LINK_IFELSE([AC_LANG_PROGRAM([], [return 0;])],
        [has_static_libstdcxx=yes],
        [has_static_libstdcxx=no])
    LIBS="$OLD_LIBS"
    CXX="$OLD_CXX"
    AC_LANG_POP(C++)
    AC_MSG_RESULT([$has_static_libstdcxx])

    if test "x$has_static_libstdcxx" = xno && test "x$has_dynamic_libstdcxx" = xno; then
      AC_MSG_ERROR([Cannot link to stdc++, neither dynamically nor statically!])
    fi

    if test "x$with_stdc__lib" = xstatic && test "x$has_static_libstdcxx" = xno; then
      AC_MSG_ERROR([Static linking of libstdc++ was not possible!])
    fi

    if test "x$with_stdc__lib" = xdynamic && test "x$has_dynamic_libstdcxx" = xno; then
      AC_MSG_ERROR([Dynamic linking of libstdc++ was not possible!])
    fi

    AC_MSG_CHECKING([how to link with libstdc++])
    # If dynamic was requested, it's available since it would fail above otherwise.
    # If dynamic wasn't requested, go with static unless it isn't available.
    if test "x$with_stdc__lib" = xdynamic || test "x$has_static_libstdcxx" = xno || test "x$JVM_VARIANT_ZEROSHARK" = xtrue; then
      LIBCXX="$LIBCXX -lstdc++"
      LDCXX="$CXX"
      STATIC_CXX_SETTING="STATIC_CXX=false"
      AC_MSG_RESULT([dynamic])
    else
      LIBCXX="$LIBCXX $STATIC_STDCXX_FLAGS"
      LDCXX="$CC"
      STATIC_CXX_SETTING="STATIC_CXX=true"
      AC_MSG_RESULT([static])
    fi
  fi
  AC_SUBST(STATIC_CXX_SETTING)

  if test "x$JVM_VARIANT_ZERO" = xtrue || test "x$JVM_VARIANT_ZEROSHARK" = xtrue; then
    # Figure out LIBFFI_CFLAGS and LIBFFI_LIBS
    PKG_CHECK_MODULES([LIBFFI], [libffi])

  fi

  if test "x$JVM_VARIANT_ZEROSHARK" = xtrue; then
    AC_CHECK_PROG([LLVM_CONFIG], [llvm-config], [llvm-config])

    if test "x$LLVM_CONFIG" != xllvm-config; then
      AC_MSG_ERROR([llvm-config not found in $PATH.])
    fi

    llvm_components="jit mcjit engine nativecodegen native"
    unset LLVM_CFLAGS
    for flag in $("$LLVM_CONFIG" --cxxflags); do
      if echo "${flag}" | grep -q '^-@<:@ID@:>@'; then
        if test "${flag}" != "-D_DEBUG" ; then
          if test "${LLVM_CFLAGS}" != "" ; then
            LLVM_CFLAGS="${LLVM_CFLAGS} "
          fi
          LLVM_CFLAGS="${LLVM_CFLAGS}${flag}"
        fi
      fi
    done
    llvm_version=$("${LLVM_CONFIG}" --version | sed 's/\.//; s/svn.*//')
    LLVM_CFLAGS="${LLVM_CFLAGS} -DSHARK_LLVM_VERSION=${llvm_version}"

    unset LLVM_LDFLAGS
    for flag in $("${LLVM_CONFIG}" --ldflags); do
      if echo "${flag}" | grep -q '^-L'; then
        if test "${LLVM_LDFLAGS}" != ""; then
          LLVM_LDFLAGS="${LLVM_LDFLAGS} "
        fi
        LLVM_LDFLAGS="${LLVM_LDFLAGS}${flag}"
      fi
    done

    unset LLVM_LIBS
    for flag in $("${LLVM_CONFIG}" --libs ${llvm_components}); do
      if echo "${flag}" | grep -q '^-l'; then
        if test "${LLVM_LIBS}" != ""; then
          LLVM_LIBS="${LLVM_LIBS} "
        fi
        LLVM_LIBS="${LLVM_LIBS}${flag}"
      fi
    done

    AC_SUBST(LLVM_CFLAGS)
    AC_SUBST(LLVM_LDFLAGS)
    AC_SUBST(LLVM_LIBS)
  fi

  # libCrun is the c++ runtime-library with SunStudio (roughly the equivalent of gcc's libstdc++.so)
  if test "x$OPENJDK_TARGET_OS" = xsolaris && test "x$LIBCXX" = x; then
    LIBCXX="/usr/lib${OPENJDK_TARGET_CPU_ISADIR}/libCrun.so.1"
  fi

  # TODO better (platform agnostic) test
  if test "x$OPENJDK_TARGET_OS" = xmacosx && test "x$LIBCXX" = x && test "x$GCC" = xyes; then
    LIBCXX="-lstdc++"
  fi

  AC_SUBST(LIBCXX)
])<|MERGE_RESOLUTION|>--- conflicted
+++ resolved
@@ -43,19 +43,15 @@
     AC_MSG_RESULT([alsa pulse])
   fi
 
-<<<<<<< HEAD
-if test "x$OPENJDK_TARGET_OS" = xaix; then
+  if test "x$OPENJDK_TARGET_OS" = xaix; then
     AC_MSG_CHECKING([what is not needed on AIX?])
     ALSA_NOT_NEEDED=yes
     PULSE_NOT_NEEDED=yes
     AC_MSG_RESULT([alsa pulse])
-fi
-
-
-if test "x$OPENJDK_TARGET_OS" = xwindows; then
-=======
+  fi
+
+
   if test "x$OPENJDK_TARGET_OS" = xwindows; then
->>>>>>> 805a34cc
     AC_MSG_CHECKING([what is not needed on Windows?])
     CUPS_NOT_NEEDED=yes
     ALSA_NOT_NEEDED=yes
