--- conflicted
+++ resolved
@@ -59,15 +59,9 @@
             JarEntry je = j.getJarEntry(TEST_ENTRY_NAME.getPath());
             long jarEntryTime = je.getTime();
 
-<<<<<<< HEAD
             ZipFileIndexCache zfic = ZipFileIndexCache.getSharedInstance();
-            ZipFileIndex zfi = zfic.getZipFileIndex(testJar, null, false, null, false);
+            ZipFileIndex zfi = zfic.getZipFileIndex(testJar.toPath(), null, false, null, false);
             long zfiTime = zfi.getLastModified(TEST_ENTRY_NAME);
-=======
-        ZipFileIndexCache zfic = ZipFileIndexCache.getSharedInstance();
-        ZipFileIndex zfi = zfic.getZipFileIndex(rt_jar.toPath(), null, false, null, false);
-        long zfiTime = zfi.getLastModified(TEST_ENTRY_NAME);
->>>>>>> d7394460
 
             check(je, jarEntryTime, zfi + ":" + TEST_ENTRY_NAME.getPath(), zfiTime);
 
@@ -91,7 +85,7 @@
         try (JavaFileManager fm = comp.getStandardFileManager(null, null, null)) {
             File f = new File(name);
             ToolBox tb = new ToolBox();
-            tb.new JarTask(f.getPath())
+            tb.new JarTask(name)
                 .files(fm, StandardLocation.PLATFORM_CLASS_PATH, paths)
                 .run();
             return f;
