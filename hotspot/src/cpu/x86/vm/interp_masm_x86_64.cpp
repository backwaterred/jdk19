--- conflicted
+++ resolved
@@ -63,30 +63,9 @@
   // super call
   MacroAssembler::call_VM_leaf_base(entry_point, number_of_arguments);
   // interpreter specific
-<<<<<<< HEAD
-#ifdef ASSERT
-  {
-    Label L;
-    cmpptr(r13, Address(rbp, frame::interpreter_frame_bcx_offset * wordSize));
-    jcc(Assembler::equal, L);
-    stop("InterpreterMacroAssembler::call_VM_leaf_base:"
-         " r13 not callee saved?");
-    bind(L);
-  }
-  {
-    Label L;
-    cmpptr(r14, Address(rbp, frame::interpreter_frame_locals_offset * wordSize));
-    jcc(Assembler::equal, L);
-    stop("InterpreterMacroAssembler::call_VM_leaf_base:"
-         " r14 not callee saved?");
-    bind(L);
-  }
-#endif
-=======
   // Used to ASSERT that r13/r14 were equal to frame's bcp/locals
   // but since they may not have been saved (and we don't want to
   // save thme here (see note above) the assert is invalid.
->>>>>>> 63586863
 }
 
 void InterpreterMacroAssembler::call_VM_base(Register oop_result,
